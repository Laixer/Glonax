[package]
name = "glonax"
version = "2.3.1"
authors = ["Laixer Equipment B.V. <info@laixer.com>"]
edition = "2021"
repository = "https://github.com/Laixer/Glonax"
description = """
Heavy equipment controller library
"""
categories = ["hardware", "machine", "controller"]
keywords = ["hardware", "machine", "controller"]

[dependencies]
glonax-j1939 = { version = "1.0", path = "../glonax-j1939" }
glonax-gamepad = { version = "1.0", path = "../glonax-gamepad" }

clap = { version = "4.0", features = ["derive"] }
serde = { version = "1.0", features = ["derive"] }
serde_json = "1"
log = "0.4"
simplelog = "0.12"
<<<<<<< HEAD
tokio = { version = "1.24", features = ["full"] }
=======
tokio = { version = "1.21", features = ["full"] }
>>>>>>> 1fc43fd6
anyhow = "1.0"
async-trait = "0.1"
nalgebra = "0.31"
ansi_term = "0.12"
rumqttc = "0.18.0"
postcard = { version = "1.0.2", features = ["use-std"]}<|MERGE_RESOLUTION|>--- conflicted
+++ resolved
@@ -19,11 +19,7 @@
 serde_json = "1"
 log = "0.4"
 simplelog = "0.12"
-<<<<<<< HEAD
 tokio = { version = "1.24", features = ["full"] }
-=======
-tokio = { version = "1.21", features = ["full"] }
->>>>>>> 1fc43fd6
 anyhow = "1.0"
 async-trait = "0.1"
 nalgebra = "0.31"
